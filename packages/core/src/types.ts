--- conflicted
+++ resolved
@@ -205,11 +205,8 @@
     [ModelProviderName.GAIANET]: Model;
     [ModelProviderName.ALI_BAILIAN]: Model;
     [ModelProviderName.VOLENGINE]: Model;
-<<<<<<< HEAD
     [ModelProviderName.NANOGPT]: Model;
-=======
     [ModelProviderName.HYPERBOLIC]: Model;
->>>>>>> c62a5183
 };
 
 /**
@@ -235,11 +232,8 @@
     GAIANET = "gaianet",
     ALI_BAILIAN = "ali_bailian",
     VOLENGINE = "volengine",
-<<<<<<< HEAD
     NANOGPT = "nanogpt",
-=======
     HYPERBOLIC = "hyperbolic",
->>>>>>> c62a5183
 }
 
 /**
