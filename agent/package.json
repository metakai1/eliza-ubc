--- conflicted
+++ resolved
@@ -30,10 +30,7 @@
         "@elizaos/client-slack": "workspace:*",
         "@elizaos/core": "workspace:*",
         "@elizaos/plugin-0g": "workspace:*",
-<<<<<<< HEAD
-=======
         "@elizaos/plugin-abstract": "workspace:*",
->>>>>>> cc4af0f9
         "@elizaos/plugin-aptos": "workspace:*",
         "@elizaos/plugin-bootstrap": "workspace:*",
         "@elizaos/plugin-intiface": "workspace:*",
@@ -55,11 +52,8 @@
         "@elizaos/plugin-multiversx": "workspace:*",
         "@elizaos/plugin-near": "workspace:*",
         "@elizaos/plugin-zksync-era": "workspace:*",
-<<<<<<< HEAD
         "@elizaos/plugin-cronoszkevm": "workspace:*",
-=======
         "@elizaos/plugin-3d-generation": "workspace:*",
->>>>>>> cc4af0f9
         "readline": "1.3.0",
         "ws": "8.18.0",
         "yargs": "17.7.2"
